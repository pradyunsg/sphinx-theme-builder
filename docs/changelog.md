# Changelog

<<<<<<< HEAD
## 0.3.0

- Drop support for Python 3.9 and below.
- Update classifiers to reflect support for Python 3.10-3.14.
- Move to non-beta versioning!
- Support newer `pyproject.toml` metadata for import names and licenses.
- Migrate to [diagnostic](https://github.com/pradyunsg/diagnostic) for errors.
- Add `--re-ignore` to `stb serve`.
=======
## v0.2.0

- A non-beta release for 0.2.0, that's compatible with older Python versions.
>>>>>>> 78fcc44d

## 0.2.0b2

- Adopt the newer copy of `copyfileobj_with_hashing`
- Correctly encode `RECORD` hashes
- Document a previously undocumented error case
- Document the `--pdb` flag
- Improve documentation to pass nit-picks
- Improve the `autobuild-failed` documentation
- Use tomllib on Python 3.11+

## 0.2.0b1

- Add `--host` to `stb serve`.
- Document a theme asset management approach.
- Fix the generator value.
- Generate a `package-lock.json` file, if it does not exist.
- Switch to `pyproject-metadata` (from `pep621`).

## 0.2.0a15

- Add `--pdb` flag to `stb serve`.
- Accept more values for `STB_USE_SYSTEM_NODE`, error out on invalid ones.
- Add `STB_RELAX_NODE_VERSION_CHECK`.
- Fix typing-related import for Python 3.7 compatibility.
- Document all errors in the error index, describing what the user can do.
- Fix project source URL in metadata.
- Improve the getting started tutorial.
- Tweak how links are presented in errors.

## 0.2.0a14

- Don't pin the upper Python version.
- Present the traceback on Sphinx failures.
- Update error message for `nodeenv-creation-failed`
- Quote the `sys.executable`.
- Fix mis-formatted README opening.
- Back to development.

## 0.2.0a13

- Simplify system node usage logic.
- Use the correct binary directory on Windows.
- Reducing the size of the generated nodeenv.
- Add TODOs to the tutorial, to reflect it is incomplete.

## 0.2.0a12

- Fix Windows compatibility.

## 0.2.0a11

- Fix Python 3.7 compatibility.
- Fix handling of missing `node` executable on system.
- Explicitly declare the LICENSE.

## 0.2.0a10

- Fix improper RECORD file generation.

## 0.2.0a9

- Try to fix improper RECORD file generation.

## 0.2.0a8

- Add `stb compile --production`
- Improve documentation on what the project layout is.

## 0.2.0a7

- Allow setting alternative theme name.
- Enable users to specify custom "additional compiled static assets".
- Present error when npm is not found.
- Present more context when deciding on using `system` nodeenv.
- Run `nodeenv` with rich traceback installed.
- Search `PATH` for executables to run in nodenv.
- Suppress exception stack from click.

## 0.2.0a6

- Include parent paths of compiled files, when computing files for the wheel
  archive.
- Fix release version management.

## 0.2.0a5

- Include setuptools as a dependency.

## 0.2.0a4

- Add `stb npm` command, to make it easier to run npm within the nodeenv.
- Properly handle `nodeenv` and CLI colours.
- Get `node-version` from project configuration.
- Use the `node` from PATH, if it matches the required version
- Handle aborts coming out of click.
- Handle unclean exits in `build`.

## 0.2.0a3

- Improve `stb serve`.
- Improve handling and presentation of errors from `main`.
- Run project structure validation in more situations.
- Consolidate compiled asset calculation.
- Add a direct dependency on `nodeenv`.

## 0.2.0a2

- Update the paths that source assets are stored in.
- Correctly handle `[project]` in the error output.

## 0.2.0a1

Initial release.<|MERGE_RESOLUTION|>--- conflicted
+++ resolved
@@ -1,6 +1,5 @@
 # Changelog
 
-<<<<<<< HEAD
 ## 0.3.0
 
 - Drop support for Python 3.9 and below.
@@ -9,11 +8,10 @@
 - Support newer `pyproject.toml` metadata for import names and licenses.
 - Migrate to [diagnostic](https://github.com/pradyunsg/diagnostic) for errors.
 - Add `--re-ignore` to `stb serve`.
-=======
+
 ## v0.2.0
 
 - A non-beta release for 0.2.0, that's compatible with older Python versions.
->>>>>>> 78fcc44d
 
 ## 0.2.0b2
 
